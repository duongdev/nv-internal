--- conflicted
+++ resolved
@@ -65,37 +65,21 @@
 
 **Complex Feature (Spec-First)**:
 ```
-<<<<<<< HEAD
-/pm:spec:create → /pm:spec:write → /pm:spec:review → /pm:spec:break-down
-→ backend-engineer/frontend-engineer (implement) → /pm:verification:check
-→ code-quality-enforcer → qa-ui → /pm:complete:finalize
-=======
 /ccpm:pm:spec:create → /ccpm:pm:spec:write → /ccpm:pm:spec:review → /ccpm:pm:spec:break-down
 → backend-engineer/frontend-engineer (implement) → /ccpm:pm:verification:check
 → code-quality-enforcer → qa-ui → /ccpm:pm:complete:finalize
->>>>>>> 9d3ff422
 ```
 
 **Quick Task (Task-First)**:
 ```
-<<<<<<< HEAD
-/pm:planning:create → backend-engineer/frontend-engineer (implement)
-→ /pm:verification:check → code-quality-enforcer → /pm:complete:finalize
-=======
 /ccpm:pm:planning:create → backend-engineer/frontend-engineer (implement)
 → /ccpm:pm:verification:check → code-quality-enforcer → /ccpm:pm:complete:finalize
->>>>>>> 9d3ff422
 ```
 
 **Bug Fix**:
 ```
-<<<<<<< HEAD
-/pm:planning:quick-plan → backend-engineer/frontend-engineer (fix)
-→ code-quality-enforcer → qa-ui (verify) → /pm:complete:finalize
-=======
 /ccpm:pm:planning:quick-plan → backend-engineer/frontend-engineer (fix)
 → code-quality-enforcer → qa-ui (verify) → /ccpm:pm:complete:finalize
->>>>>>> 9d3ff422
 ```
 
 **Detailed Workflows**: [.claude/docs/agent-workflows.md](./.claude/docs/agent-workflows.md)
@@ -123,15 +107,9 @@
 
 ### Project Management
 
-<<<<<<< HEAD
-- **PM Commands**: Use `/pm:utils:help` for full command reference
-- **Spec-First Workflow**: `/pm:spec:create` → `/pm:spec:write` → `/pm:spec:break-down` → `/pm:implementation:start`
-- **Task-First Workflow**: `/pm:planning:create` → `/pm:implementation:start` → `/pm:verification:check` → `/pm:complete:finalize`
-=======
 - **PM Commands**: Use `/ccpm:pm:utils:help` for full command reference
 - **Spec-First Workflow**: `/ccpm:pm:spec:create` → `/ccpm:pm:spec:write` → `/ccpm:pm:spec:break-down` → `/ccpm:pm:implementation:start`
 - **Task-First Workflow**: `/ccpm:pm:planning:create` → `/ccpm:pm:implementation:start` → `/ccpm:pm:verification:check` → `/ccpm:pm:complete:finalize`
->>>>>>> 9d3ff422
 
 ### Project Knowledge
 
@@ -143,11 +121,7 @@
 ### Legacy Reference (Read-Only)
 
 - **Legacy Task Files**: [.claude/tasks/](./.claude/tasks/) - Historical context only
-<<<<<<< HEAD
-- **Legacy V1 Plans**: [.claude/plans/v1/README.md](./.claude/plans/v1/README.md) - Migrate to Linear via `/pm:spec:migrate`
-=======
 - **Legacy V1 Plans**: [.claude/plans/v1/README.md](./.claude/plans/v1/README.md) - Migrate to Linear via `/ccpm:pm:spec:migrate`
->>>>>>> 9d3ff422
 - **Enhancement Ideas**: [.claude/enhancements/README.md](./.claude/enhancements/README.md) - Create Linear features instead
 
 ---
@@ -238,24 +212,14 @@
 
 ### Task Documentation
 
-<<<<<<< HEAD
-**ALWAYS use Linear for task tracking** (via `/pm:*` commands):
-- Use `/pm:planning:create` for quick tasks
-- Use `/pm:spec:create` for complex features (epic/feature)
-=======
 **ALWAYS use Linear for task tracking** (via `/ccpm:pm:*` commands):
 - Use `/ccpm:pm:planning:create` for quick tasks
 - Use `/ccpm:pm:spec:create` for complex features (epic/feature)
->>>>>>> 9d3ff422
 - Track progress with Linear comments and subtasks
 - Link to spec documents for planning
 - Extract learnings to patterns in CLAUDE.md
 
-<<<<<<< HEAD
-**Legacy task files** (`.claude/tasks/`, `.claude/plans/v1/`): Read-only reference, use `/pm:spec:migrate` to import if needed
-=======
 **Legacy task files** (`.claude/tasks/`, `.claude/plans/v1/`): Read-only reference, use `/ccpm:pm:spec:migrate` to import if needed
->>>>>>> 9d3ff422
 
 ### Testing
 
@@ -272,19 +236,11 @@
 
 | Scenario | Action |
 |----------|--------|
-<<<<<<< HEAD
-| Implementing complex feature | `/pm:spec:create epic/feature` + spec doc |
-| Quick task or bug fix | `/pm:planning:create` or `/pm:planning:quick-plan` |
-| New pattern discovered | Update CLAUDE.md + reference Linear issue |
-| Testing mobile | Test plan in Linear comments + QA results |
-| Legacy content needed | `/pm:spec:migrate` to import to Linear |
-=======
 | Implementing complex feature | `/ccpm:pm:spec:create epic/feature` + spec doc |
 | Quick task or bug fix | `/ccpm:pm:planning:create` or `/ccpm:pm:planning:quick-plan` |
 | New pattern discovered | Update CLAUDE.md + reference Linear issue |
 | Testing mobile | Test plan in Linear comments + QA results |
 | Legacy content needed | `/ccpm:pm:spec:migrate` to import to Linear |
->>>>>>> 9d3ff422
 
 ### Before Invoking Agents
 
